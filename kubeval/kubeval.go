--- conflicted
+++ resolved
@@ -42,11 +42,10 @@
 // for resource definitions without an available schema
 var IgnoreMissingSchemas bool
 
-<<<<<<< HEAD
 // ExitOnError tells kubeval whether to halt processing upon the
 // first error encountered or to continue, aggregating all errors
 var ExitOnError bool
-=======
+
 // KindsToSkip is a list of kubernetes resources types with which to skip
 // schema validation
 var KindsToSkip []string
@@ -60,7 +59,6 @@
 	}
 	return false
 }
->>>>>>> feb8bac6
 
 // ValidFormat is a type for quickly forcing
 // new formats on the gojsonschema loader
@@ -205,7 +203,10 @@
 	}
 	result.APIVersion = apiVersion
 
-<<<<<<< HEAD
+	if in(KindsToSkip, kind) {
+		return result, nil
+	}
+
 	schemaErrors, err := validateAgainstSchema(body, &result, schemaCache)
 	if err != nil {
 		return result, err
@@ -213,13 +214,7 @@
 	result.Errors = schemaErrors
 	return result, nil
 }
-=======
-	if in(KindsToSkip, kind) {
-		return result, nil
-	}
-
-	schemaRef := determineSchema(kind, apiVersion)
->>>>>>> feb8bac6
+
 
 func validateAgainstSchema(body interface{}, resource *ValidationResult, schemaCache map[string]*gojsonschema.Schema) ([]gojsonschema.ResultError, error) {
 	if IgnoreMissingSchemas {
