--- conflicted
+++ resolved
@@ -116,7 +116,6 @@
 	return success
 }
 
-<<<<<<< HEAD
 func aggregateFiles(args []string) ([]string, error) {
 	files := make([]string, len(args))
 	copy(files, args)
@@ -138,12 +137,12 @@
 	}
 
 	return files, allErrors.ErrorOrNil()
-=======
+}
+
 func earlyExit() {
 	if kubeval.ExitOnError {
 		os.Exit(1)
 	}
->>>>>>> 2508ec7e
 }
 
 // Execute adds all child commands to the root command sets flags appropriately.
@@ -163,11 +162,8 @@
 	RootCmd.Flags().BoolVarP(&kubeval.OpenShift, "openshift", "", false, "Use OpenShift schemas instead of upstream Kubernetes")
 	RootCmd.Flags().BoolVarP(&kubeval.Strict, "strict", "", false, "Disallow additional properties not in schema")
 	RootCmd.Flags().BoolVarP(&kubeval.IgnoreMissingSchemas, "ignore-missing-schemas", "", false, "Skip validation for resource definitions without a schema")
-<<<<<<< HEAD
 	RootCmd.Flags().StringSliceVarP(&directories, "directories", "d", []string{}, "A comma-separated list of directories to recursively search for YAML documents")
-=======
 	RootCmd.Flags().BoolVarP(&kubeval.ExitOnError, "exit-on-error", "", false, "Immediately stop execution when the first error is encountered")
->>>>>>> 2508ec7e
 	RootCmd.SetVersionTemplate(`{{.Version}}`)
 	viper.BindPFlag("schema_location", RootCmd.Flags().Lookup("schema-location"))
 	RootCmd.PersistentFlags().StringP("filename", "f", "stdin", "filename to be displayed when testing manifests read from stdin")
